--- conflicted
+++ resolved
@@ -2,11 +2,8 @@
 
 import (
 	"github.com/TrinityKnights/Backend/internal/delivery/http/handler/event"
-<<<<<<< HEAD
-=======
 	"github.com/TrinityKnights/Backend/internal/delivery/http/handler/order"
 	"github.com/TrinityKnights/Backend/internal/delivery/http/handler/payment"
->>>>>>> 202db09d
 	"github.com/TrinityKnights/Backend/internal/delivery/http/handler/user"
 	"github.com/TrinityKnights/Backend/internal/delivery/http/handler/venue"
 	"github.com/TrinityKnights/Backend/pkg/route"
@@ -21,18 +18,12 @@
 }
 
 type Config struct {
-<<<<<<< HEAD
-	App         *echo.Echo
-	UserHandler *user.UserHandlerImpl
-	EventHandler *event.EventHandlerImpl
-=======
 	App            *echo.Echo
 	UserHandler    *user.UserHandlerImpl
 	VenueHandler   *venue.VenueHandlerImpl
 	EventHandler   *event.EventHandlerImpl
 	OrderHandler   *order.OrderHandlerImpl
 	PaymentHandler *payment.PaymentHandlerImpl
->>>>>>> 202db09d
 }
 
 func (c Config) PublicRoute() []route.Route {
@@ -54,10 +45,6 @@
 		},
 		{
 			Method:  echo.GET,
-<<<<<<< HEAD
-			Path:    "/event/:id",
-			Handler: c.EventHandler.GetEventWithDetails,
-=======
 			Path:    "/events/:id",
 			Handler: c.EventHandler.GetEventByID,
 		},
@@ -75,7 +62,6 @@
 			Method:  echo.POST,
 			Path:    "/payments/callback",
 			Handler: c.PaymentHandler.HandleCallback,
->>>>>>> 202db09d
 		},
 	}
 }
