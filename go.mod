module github.com/TrinityKnights/Backend

go 1.23.3

require (
	github.com/99designs/gqlgen v0.17.57
	github.com/go-playground/validator/v10 v10.23.0
	github.com/golang-jwt/jwt/v5 v5.2.1
	github.com/google/uuid v1.6.0
	github.com/labstack/echo/v4 v4.13.0
	github.com/redis/go-redis/v9 v9.7.0
	github.com/sirupsen/logrus v1.9.3
	github.com/spf13/viper v1.19.0
<<<<<<< HEAD
	golang.org/x/crypto v0.28.0
=======
	github.com/swaggo/echo-swagger v1.4.1
	github.com/swaggo/swag v1.16.4
	golang.org/x/crypto v0.30.0
>>>>>>> 3997ed91
	gorm.io/driver/postgres v1.5.11
	gorm.io/gorm v1.25.12
)

require (
	github.com/KyleBanks/depth v1.2.1 // indirect
	github.com/agnivade/levenshtein v1.1.1 // indirect
	github.com/cespare/xxhash/v2 v2.2.0 // indirect
	github.com/cpuguy83/go-md2man/v2 v2.0.5 // indirect
	github.com/dgryski/go-rendezvous v0.0.0-20200823014737-9f7001d12a5f // indirect
	github.com/fsnotify/fsnotify v1.7.0 // indirect
	github.com/gabriel-vasile/mimetype v1.4.3 // indirect
	github.com/ghodss/yaml v1.0.0 // indirect
	github.com/go-openapi/jsonpointer v0.21.0 // indirect
	github.com/go-openapi/jsonreference v0.21.0 // indirect
	github.com/go-openapi/spec v0.21.0 // indirect
	github.com/go-openapi/swag v0.23.0 // indirect
	github.com/go-playground/locales v0.14.1 // indirect
	github.com/go-playground/universal-translator v0.18.1 // indirect
<<<<<<< HEAD
	github.com/google/go-cmp v0.6.0 // indirect
=======
>>>>>>> 3997ed91
	github.com/hashicorp/hcl v1.0.0 // indirect
	github.com/jackc/pgpassfile v1.0.0 // indirect
	github.com/jackc/pgservicefile v0.0.0-20221227161230-091c0ba34f0a // indirect
	github.com/jackc/pgx/v5 v5.5.5 // indirect
	github.com/jackc/puddle/v2 v2.2.1 // indirect
	github.com/jinzhu/inflection v1.0.0 // indirect
	github.com/jinzhu/now v1.1.5 // indirect
	github.com/josharian/intern v1.0.0 // indirect
	github.com/labstack/gommon v0.4.2 // indirect
	github.com/leodido/go-urn v1.4.0 // indirect
	github.com/magiconair/properties v1.8.7 // indirect
	github.com/mailru/easyjson v0.7.7 // indirect
	github.com/mattn/go-colorable v0.1.13 // indirect
	github.com/mattn/go-isatty v0.0.20 // indirect
	github.com/mitchellh/mapstructure v1.5.0 // indirect
	github.com/pelletier/go-toml/v2 v2.2.2 // indirect
	github.com/russross/blackfriday/v2 v2.1.0 // indirect
	github.com/sagikazarmark/locafero v0.4.0 // indirect
	github.com/sagikazarmark/slog-shim v0.1.0 // indirect
	github.com/sosodev/duration v1.3.1 // indirect
	github.com/sourcegraph/conc v0.3.0 // indirect
	github.com/spf13/afero v1.11.0 // indirect
	github.com/spf13/cast v1.6.0 // indirect
	github.com/spf13/pflag v1.0.5 // indirect
	github.com/subosito/gotenv v1.6.0 // indirect
	github.com/swaggo/files/v2 v2.0.1 // indirect
	github.com/urfave/cli/v2 v2.27.5 // indirect
	github.com/valyala/bytebufferpool v1.0.0 // indirect
	github.com/valyala/fasttemplate v1.2.2 // indirect
	github.com/vektah/gqlparser/v2 v2.5.19 // indirect
	github.com/xrash/smetrics v0.0.0-20240521201337-686a1a2994c1 // indirect
	go.uber.org/atomic v1.9.0 // indirect
	go.uber.org/multierr v1.9.0 // indirect
	golang.org/x/exp v0.0.0-20230905200255-921286631fa9 // indirect
<<<<<<< HEAD
	golang.org/x/net v0.30.0 // indirect
	golang.org/x/sync v0.10.0 // indirect
	golang.org/x/sys v0.26.0 // indirect
=======
	golang.org/x/mod v0.22.0 // indirect
	golang.org/x/net v0.32.0 // indirect
	golang.org/x/sync v0.10.0 // indirect
	golang.org/x/sys v0.28.0 // indirect
>>>>>>> 3997ed91
	golang.org/x/text v0.21.0 // indirect
	golang.org/x/time v0.5.0 // indirect
	golang.org/x/tools v0.28.0 // indirect
	gopkg.in/ini.v1 v1.67.0 // indirect
	gopkg.in/yaml.v2 v2.4.0 // indirect
	gopkg.in/yaml.v3 v3.0.1 // indirect
)<|MERGE_RESOLUTION|>--- conflicted
+++ resolved
@@ -11,13 +11,6 @@
 	github.com/redis/go-redis/v9 v9.7.0
 	github.com/sirupsen/logrus v1.9.3
 	github.com/spf13/viper v1.19.0
-<<<<<<< HEAD
-	golang.org/x/crypto v0.28.0
-=======
-	github.com/swaggo/echo-swagger v1.4.1
-	github.com/swaggo/swag v1.16.4
-	golang.org/x/crypto v0.30.0
->>>>>>> 3997ed91
 	gorm.io/driver/postgres v1.5.11
 	gorm.io/gorm v1.25.12
 )
@@ -37,10 +30,7 @@
 	github.com/go-openapi/swag v0.23.0 // indirect
 	github.com/go-playground/locales v0.14.1 // indirect
 	github.com/go-playground/universal-translator v0.18.1 // indirect
-<<<<<<< HEAD
-	github.com/google/go-cmp v0.6.0 // indirect
-=======
->>>>>>> 3997ed91
+	github.com/google/uuid v1.6.0 // indirect
 	github.com/hashicorp/hcl v1.0.0 // indirect
 	github.com/jackc/pgpassfile v1.0.0 // indirect
 	github.com/jackc/pgservicefile v0.0.0-20221227161230-091c0ba34f0a // indirect
@@ -75,16 +65,9 @@
 	go.uber.org/atomic v1.9.0 // indirect
 	go.uber.org/multierr v1.9.0 // indirect
 	golang.org/x/exp v0.0.0-20230905200255-921286631fa9 // indirect
-<<<<<<< HEAD
-	golang.org/x/net v0.30.0 // indirect
+	golang.org/x/net v0.24.0 // indirect
 	golang.org/x/sync v0.10.0 // indirect
-	golang.org/x/sys v0.26.0 // indirect
-=======
-	golang.org/x/mod v0.22.0 // indirect
-	golang.org/x/net v0.32.0 // indirect
-	golang.org/x/sync v0.10.0 // indirect
-	golang.org/x/sys v0.28.0 // indirect
->>>>>>> 3997ed91
+	golang.org/x/sys v0.19.0 // indirect
 	golang.org/x/text v0.21.0 // indirect
 	golang.org/x/time v0.5.0 // indirect
 	golang.org/x/tools v0.28.0 // indirect
