--- conflicted
+++ resolved
@@ -8,15 +8,6 @@
 )
 
 type Event struct {
-<<<<<<< HEAD
-	ID          uint      `json:"id" gorm:"primaryKey"`
-	Name        string    `json:"name" gorm:"not null"`
-	Description string    `json:"description"`
-	Date        time.Time `json:"date" gorm:"not null"`
-	Time        string `json:"time" gorm:"not null"`
-	VenueID     uint      `json:"venue_id" gorm:"not null"`
-	Venue       Venue     `json:"venue" gorm:"foreignKey:VenueID"`
-=======
 	ID          uint           `json:"id" gorm:"primaryKey"`
 	Name        string         `json:"name" gorm:"not null"`
 	Description string         `json:"description"`
@@ -24,7 +15,6 @@
 	Time        helper.SQLTime `json:"time" gorm:"type:time;not null"`
 	VenueID     uint           `json:"venue_id" gorm:"not null"`
 	Venue       Venue          `json:"venue" gorm:"foreignKey:VenueID"`
->>>>>>> e5e57c27
 	gorm.Model
 }
 
