--- conflicted
+++ resolved
@@ -1,62 +1,6 @@
 package main
 
 import (
-<<<<<<< HEAD
-	"time"
-
-	"github.com/TrinityKnights/Backend/config"
-	"github.com/TrinityKnights/Backend/internal/builder"
-	"github.com/TrinityKnights/Backend/pkg/jwt"
-	"github.com/go-playground/validator/v10"
-)
-
-type CustomValidator struct {
-	validator *validator.Validate
-}
-
-func (cv *CustomValidator) Validate(i interface{}) error {
-	return cv.validator.Struct(i)
-}
-func main() {
-
-	viper := config.NewViper()
-
-	log := config.NewLogrus()
-
-	jwtService := jwt.NewJWTService(config.NewJWT(viper))
-
-	db := config.NewDatabase(viper, log)
-
-	redisClient := config.NewRedisClient(viper, log)
-
-	e, log := config.NewEcho()
-	validator := config.NewValidator()
-	e.Validator = &CustomValidator{validator: validator}
-
-	routes := builder.BuildPublicRoutes(log, db, jwtService)
-
-	for _, route := range routes {
-		e.Add(route.Method, route.Path, route.Handler)
-	}
-
-	go func() {
-		if err := e.Start(":8080"); err != nil {
-			log.Fatalf("failed to start server: %v", err)
-		}
-	}()
-	log.Println("Server started on port 8080")
-
-	config.GracefulShutdown(e, log, 10*time.Second)
-
-	log.Info("Server is running and connected to Redis")
-	redisClient.Set("exampleKey", "exampleValue", 0)
-	err := redisClient.Get("exampleKey", nil)
-	if err != nil {
-		log.Errorf("Error getting key from Redis: %v", err)
-	} else {
-		log.Info("Successfully got key from Redis")
-	}
-=======
 	"fmt"
 	"github.com/TrinityKnights/Backend/config"
 	_ "github.com/TrinityKnights/Backend/docs"
@@ -104,5 +48,4 @@
 	}()
 
 	config.GracefulShutdown(app, log, 10*time.Second)
->>>>>>> fad37321
 }